/*jshint esversion: 6 */

/*
 * @module GridMap
 * @version 1.0.0
 *
 * GridMap is HeatMap by default, but you can do many more weird stuff with it.
 *
 *
 * There are few concepts / strategies involved in the code. Understanding these would make the code and architecture
 * easier to extend and use.
 *
 * In GridMap everything is a component. And any component can be placed anywhere. We currently have the following
 * components. XAxis, YAxis, GridBody and ColorAxis
 *
 * STACK MANAGER:
 * Using componentStackManager, the components are able to easily place themself whereever they want. The stackManager
 * maintains 2 stacks. One is horizontal another one is vertical. Since the components are place around grid itself,
 * the grid is placed in both the stack. So lets say, this is the stack
 *  Y
 * Axis
 *     	----------
 *  1 	|  |  |  |
 *	----------
 *  2   |  |  |	 |
 *	----------		- GridBody
 *  3	|  |  |	 |
 *	----------
 *  4	|  |  |	 |
 *	----------
 *	  a  b  c 		- X Axis
 *
 *	|||||||||||||| 		- color axis
 * The same thing is placed using componentStackManager, here is how it is done
 * Horizontal stack
 *  ------------------
 * | Y Axis | GridBody|
 *  ------------------
 * Vertical Stack
 *  -----------
 * | GridBody  |
 *  -----------
 * | X Axis    |
 *  -----------
 * | ColorAxis |
 *  -----------
 *
 * AXIS MODEL AND HOOKS:
 * The heart of the axes are the models. This model is calculated by creating an array of unique numbers retrieved
 * by the key from the user given data. Lets say the data be like
 * data = [{
 * 		org: 'M&S',
 *		cost: 21000
 * }, {
 *		org: 'JPM',
 *		cost: 25000
 * }, {
 *		org: 'KPG',
 *		cost: 21000
 * }]
 * And the key for one axis be key = 'cost'
 * So when key is operated on the data this function creates a model of [2100, 2500]
 * The advantage of this is it does not assume the data in a particular format. Instead it asks the user how to
 * operate on the data to retrieve the model.
 * Once the model is calculated, user has the provision to update the model by hooks. Lets say the user might want to
 * sort the Y Axis (which is not in HeatMap grammar thats why GridMap :-D). Hooks are functions that gets called when
 * a particular operation is performed.
 *
 * PREDRAWING AND POSTDRAWING HOOKS:
 * Hooks are callback function given in the data itself. It gets invoked in a particluar time when an particulat event
 * happens. Lets say when axis data is ready PREDRAWING hook is called by sending model values one by one. Once the
 * graphics object related to the model are plotted the POSTDRAWING hook is called passing all the elements.
 *
 * DEPENDENCY INVOCATION / INJECTION:
 * The components' drawing and space calculation functions work by taking a angular like controller function. This
 * function if called with a dependencies list and a function at the end, the last function is called with those
 * dependencies. Currently the list of available dependencies which can be invoked
 * {
 *		componentStackManager: manages the layout and placement of components,
 *		axes: {
 *			x: X Axis instance,
 *			y: Y Axis instance
 * 		}
 *		effectiveChartMeasurement: Measurement of the whole chart including all the components,
 *		effectiveBodyMeasurement: Measurement of the grid body only excluding all the components
 *		graphics: {
 *			chart: d3 plot instance of the svg,
 *			gridMain: d3 plot instance grid including all the components but not the svg defs,
 *			chartBody: d3 plot instance grid body by excluding all the components
 *		},
 *		globalTranslate: The final translation for the vertical stacked elements, if any
 * }
 *
 *
 * Currently, this is the one and only module which is required to run GridMap.
 */

(function () {
	var win = window,
		doc = win.document,
		Math = win.Math,
		sin = Math.sin,
		cos = Math.cos,
		ceil = Math.ceil,
		floor = Math.floor,
		pi = Math.PI,
		piBy2 = pi/2,
		d3 = win.d3,
		sel = d3.select,
		hasOwnProp = ({}).hasOwnProperty,
		DEF_FN = function () { return arguments[0]; },
		EMPTY_FN = function () { },
		DEF_COLOR = 'rgba(0, 0, 0, 1)',
		TRANSPARENT_FILL = 'rgba(0, 0, 0, 0.0)',
		PERCENT_STR = '%',
		stubs,
		utils,
		gridManager,
		colorAxisManager,
		interactionManager;


	/*
	 * The abstract base class to create axes. This can't be used as a standalone class. All the default and custom
	 * class should have this class in class hierarchy.
	 *
	 * This class solely takes the responsibility to get the data model ready for the axes. Data model is something that
	 * is the only thing required to draw the axes.
	 *
	 * Child class inheriting this class should give definitation of the following methods
	 * undefined allocateComponentSpace(model, measurement, componentStackManager)
	 *
	 * @param options {Object} - User specified configuration in data
	 * @param data {Object} - The complete data to display the chart
	 * @constructor
	 */
	function AxisModel (options, data) {
		var defaultAxisData = stubs.getForAxis(),
			merge = utils.merge;

		this.config = {};

		// Uses two steps merge to get the default data overridden by user data.

		// First, copies the user data in empty object
		merge(options, this.config);
		// Second, copies the data from default stub. Here in this case, if the data property is already present, it is
		// kept unchanged (hence we achieve override of the default data by user data)
		merge(defaultAxisData, this.config);

		// Holds the grid line graphics components. GridLines are horizontal (for Y Axis) and vertical (for X axis)
		// lines that composes the whole grid.
		this.gridLines = [];
		// The key, value of which would be pushed in axis model
		this.dataKey = undefined;
		// Axis name gives context on the axis itself by mentationing what the axis means
		this.axisName = this.config.name.text;

		// Prepares the model from the data
		this.model = this.getNormalizedModel(data);
	}

	AxisModel.prototype.constructor = AxisModel;

	/*
	 * This takes the raw user given data as input and produce the model from the data.
	 * See AXIS MODEL AND HOOKS at top.
	 *
	 * @param data {object} - data entered by the user
	 *
	 * @return {Array} - Array of unique values that consists the model
	 */
	AxisModel.prototype.getNormalizedModel = function (data) {
		var dataset = data.dataset,
			set,
			allData = [],
			allValues = [],
			datasetData,
			setData,
			model,
			config = this.config,
			key = config.key,
			modelUpdateFn = config.model;

		// Gets the key form the data and saves it in instance
		this.dataKey = key;

		// Gets all the data from the user given object across all the dataset and saves it in a array
		for (set of dataset) {
			datasetData = set.data;
			[].push.apply(allData, datasetData);
		}

		// Now that it has all the set data across datasets, extracts the values from this by the key
		for (setData of allData) {
			allValues.push(setData[key]);
		}

		// In order to create the model, unique values are required. Hence it creates a set to get rid of duplicates and
		// creates a array after that.
		model = Array.from((new Set(allValues)));

		// Allows user to update the model (once created) by providing hooks. Lets say, user wants to sort the model,
		// he would be easily able to do this from this approach.
		return (modelUpdateFn && typeof modelUpdateFn === 'function' && modelUpdateFn(model)) || model;
	};

	/*
	 * Retrieves the model, once created.
	 * What is model for axes? See AXIS MODEL AND HOOKS at top.
	 *
	 * @return {Array} - The model for the axis
	 */
	AxisModel.prototype.getModel = function () {
		return this.model;
	};

	/*
	 * Retrieves the key, once model is created.
	 * What is key for axes? See AXIS MODEL AND HOOKS at top.
	 *
	 * @return {String} - The key to create the model for the axis
	 */
	AxisModel.prototype.getDataKey = function () {
		return this.dataKey;
	};

	/*
	 * Does space calculation prior to drawing.
	 * Each component should be able to calculate space before it is drawn. These functions and drawing functions
	 * uses angular like dependency invocation. Since various components might need different chart metrics to calculate
	 * the space, it is upto the component to inject the dependency in itself.
	 * See DEPENDENCY INVOCATION / INJECTION at top for list of all dependencies.
	 *
	 * @param controller {Function} - Helps to inject the required dependencies which are asked
	 */
	AxisModel.prototype.updatePreDrawingSpace = function (controller) {
		var getTextMetrics = utils.getTextMetrics,
			labelStyle = this.config.label.style;

		// Aks for the the dependenies that are needed to calculate the component space.
		// Details of all the dependencies which can be invoked is listed at top.
		controller([
			'effectiveBodyMeasurement',
			'componentStackManager',
			function (measurement, componentStackManager) {
				var model = this.model,
					index = 0,
					length = model.length,
					allDimension = [];

				for (; index < length; index++) {
					// Gets all the model texts which will be plotted.
					allDimension.push(getTextMetrics(model[index], labelStyle));
				}

				// Relegates the call to the child derived class, so that it manages it's own parts
				this.allocateComponentSpace(allDimension, measurement, componentStackManager);
			}.bind(this)
		]);
	};

	/*
	 * X Axis of the chart.
	 *
	 * @param options {Object} - User specified configuration in data
	 * @param data {Object} - The complete data to display the chart
	 * @constructor
	 */
	function XAxisModel () {
		AxisModel.apply(this, arguments);

		// Stacking order that lets componentStackManager know the poition of the component. By default it is placed
		// just after the GridBody, to bottom
		this.stackingOrder = 1;
		this.meta = {};
	}

	XAxisModel.prototype = Object.create(AxisModel.prototype);
	XAxisModel.prototype.constructor = XAxisModel;

	/*
	 * Calculates the componenets space that will be occupied if drawn.
	 *
	 * @param allDimension {Array} - The data model for the axis
	 * @param measurement {Object} - The measurement of GridBody
	 * @param componentStackManager {Object} - Stack Manager to completes the layout
	 */
	XAxisModel.prototype.allocateComponentSpace = function (allDimension, measurement, componentStackManager) {
		var max = Number.NEGATIVE_INFINITY,
			config = this.config,
			meta = this.meta,
			getTextMetrics = utils.getTextMetrics,
			stackingKeys = componentStackManager.keys,
			totalHeight = 0,
			index,
		 	length,
		 	thisDimension,
		 	axisNameMetrics;

		// Find the max height of the texts to be plotted
		for (index = 0, length = allDimension.length; index < length; index++) {
		 	thisDimension = allDimension[index];

		 	if (max < thisDimension.height) {
		 		max = thisDimension.height;
		 	}
		}

		meta.maxLabelHeight = ceil(max);
		// Takes care of the space if margin is suggested by user. Margin is the space between the prev component and
		// the current component. If not given 0 by default.
		totalHeight += (ceil(max) + (config.label.margin || 0));

		if (this.axisName) {
			// If axis name is given, allocates space for axis name as well.
	 		meta.axisNameMetrics = axisNameMetrics = getTextMetrics(this.axisName, config.name.style);
	 		totalHeight += axisNameMetrics.height + (config.name.margin || 0);
		}

		// Reduces the chart body height, so that this axis component can be drawn.
		measurement.height -= meta.height = totalHeight;

		// Let the componentStackManager know about the orientation, position and how much height it is going to take if
		// plotted.
		componentStackManager.placeInStack(stackingKeys.VERTICAL, this.stackingOrder)(this, { height: totalHeight });
	};

	/*
	 * Draws the X Axis. This should draw all the sub component of x axis. Like name, gridlines, labels.
	 * These drawing functions uses angular like dependency invocation. Since various components might need different
	 * chart metrics to calculate the space, it is upto the component to inject the dependency in itself.
	 * See DEPENDENCY INVOCATION / INJECTION at top for list of all dependencies.
	 *
	 * @param controller {Function} - Helps to inject the required dependencies which are asked
	 */
	XAxisModel.prototype.draw = function (controller) {
		controller([
			'graphics',
			'effectiveBodyMeasurement',
			'componentStackManager',
			'globalTranslate',
			function (graphics, effBodyMes, componentStackManager, globalTranslate) {
				var effBodyWidth = effBodyMes.width,
					effBodyHeight = effBodyMes.height,
					gridMain = graphics.gridMain,
					chartBody = graphics.chartBody,
					stackingKeys = componentStackManager.keys,
					stackedItem,
					axisGroup,
					drawResult;

				// Get the item from the stackManager. stackManager determines the position from the stacking order.
				stackedItem = componentStackManager.getStackItemByInstance(stackingKeys.VERTICAL, this);

				// Draws the grid lines inside the grid body
				this.drawGridLines(chartBody, {
					width: effBodyWidth,
					height: effBodyHeight
				});

				// Creates a group where the name and labels will be attached
				axisGroup = gridMain.append('g');

				// Draws the labels and gets the space taken by the labels
				drawResult = this.drawAxisLabels(axisGroup, {
					width: effBodyWidth,
					height: effBodyHeight,
					y: 0
				});

				// Draws the name right after the labels are drawn
				drawResult = this.drawAxisName(axisGroup, {
					width: effBodyWidth,
					height: effBodyHeight,
					y: drawResult.height
				});

				// Apply translation to the component, if any global translation happened in the body.
				// If in a horizontal stacking if any component is placed before the GridBody, its more likely that a
				// global transalation will happen. This transalation is calculated when all the components left to the
				// GridBody manages their own space.
				axisGroup.attr({
					'class': 'axis x',
					'transform': 'translate(' + (0 + (globalTranslate.x || 0)) +',' +
						(stackedItem.pos + (globalTranslate.y || 0)) + ')'
				});

			}.bind(this)
		]);
	};

	/*
	 * Draws gridlines on the chart body. X axis draws the vertical grid lines on the body. Post plotting the lines,
	 * calls hook function by passing all the graphics element.
	 *
	 * @param targetGroup {SVGGraphicsElement} - Group element under which the grid lines will be drawn
	 * @param measurement {Object} - Measurement of the body of the Grid
	 */
	XAxisModel.prototype.drawGridLines = function (targetGroup, measurement) {
		var model = this.model,
			modelSize = model.length,
			conf = this.config,
			blockSize = measurement.width / modelSize;

		// Creates a seperate group where the gridlines will be attached
		this.gridLines = targetGroup.append('g').attr({
			class : 'grid v-grid'
		}).selectAll('line').data(model).enter().append('g').attr({
			transform : function (d, i) { return 'translate(' + (i * blockSize) + ', 0)'; }
		}).append('line').attr({
			y1: 0,
			y2: measurement.height
		}).style(conf.gridLine.style);

		conf.gridLine.postDrawingHook.call(targetGroup, this.gridLines);

		return this.gridLines;
	};

	/*
	 * Draws labels just below the chart body. This labels are essentially the model of the X axis. What ever is present
	 * in model will be drawn as label. Once the labels are plotted the postDrawingHook for the same is called.
	 *
	 * @param targetGroup {SVGGraphicsElement} - Group element under which the labels will be drawn
	 * @param measurement {Object} - Measurement of the body of the Grid
	 * @return {Object} - A simple key value pair that gives back the height taken and any offsetTranslation which is
	 * suggested
	 */
	XAxisModel.prototype.drawAxisLabels = function (targetGroup, measurement) {
		var model = this.model,
			config = this.config,
			meta = this.meta,
			modelSize = model.length,
			blockSize = measurement.width / modelSize,
			labelConfig = config.label,
			margin = labelConfig.margin || 0,
			y = measurement.y,
			preDrawingHook = labelConfig.preDrawingHook,
			postDrawingHook = labelConfig.postDrawingHook,
			labelGroup,
			allText;

		// Creates a separate group where the labels will be drawn
		labelGroup = targetGroup.append('g').attr({
			'class': 'label'
		});

		allText = labelGroup.selectAll('text').data(model).enter().append('text').attr({
			class: 'axis text',
			dx: '-0.25em',
			x : function (d, i) { return (i *  blockSize) + (blockSize / 2); },
			y: y + margin + meta.maxLabelHeight / 2
		}).text(preDrawingHook).style(labelConfig.style);

		// Once all text are plotted in DOM, call the hook callback by passing all the SVGElements
		postDrawingHook(allText);

		return {
			height: meta.maxLabelHeight + margin,
			offsetTranslation: margin
		};
	};

	/*
	 * Draws name just below the labels. Once the name is plotted the postDrawingHook for the same is called.
	 *
	 * @param targetGroup {SVGGraphicsElement} - Group element under which the labels will be drawn
	 * @param measurement {Object} - Measurement of the body of the Grid
	 * @return {Object} - A simple key value pair that gives back the height taken and any offsetTranslation which is
	 * suggested. If not drawn it return 0 as value of the keys.
	 */
	XAxisModel.prototype.drawAxisName = function (targetGroup, measurement) {
		var config = this.config,
			axisName = this.axisName,
			meta = this.meta,
			nameConfig = config.name,
			preDrawingHook = nameConfig.preDrawingHook,
			postDrawingHook = nameConfig.postDrawingHook,
			margin = nameConfig.margin || 0,
			width = measurement.width,
			res = {
				height: 0,
				offsetTranslation: 0
			},
			plotItem;

		// If axis name is present draw it and return the space taken, else return no space taken
		if (axisName) {
			plotItem = targetGroup.append('text').attr({
				x: width / 2,
				y: measurement.y + margin,
			}).text(preDrawingHook(axisName)).style(config.name.style);

			postDrawingHook(plotItem);

			res.height = meta.axisNameMetrics.height + margin;
			res.offsetTranslation = margin;
		}

		return res;
	};


	/*
	 * Y Axis of the chart.
	 *
	 * @param options {Object} - User specified configuration in data
	 * @param data {Object} - The complete data to display the chart
	 * @constructor
	 */
	function YAxisModel () {
		AxisModel.apply(this, arguments);

		// Stacking order that lets componentStackManager know the poition of the component. By default it is placed
		// just before the GridBody, to the left
		this.stackingOrder = 0;
		this.meta = {};
	}

	YAxisModel.prototype = Object.create(XAxisModel.prototype);
	YAxisModel.prototype.constructor = YAxisModel;

	/*
	 * Calculates the componenets space that will be occupied if drawn.
	 *
	 * @param allDimension {Array} - The data model for the axis
	 * @param measurement {Object} - The measurement of GridBody
	 * @param componentStackManager {Object} - Stack Manager to completes the layout
	 */
	YAxisModel.prototype.allocateComponentSpace = function (allDimension, measurement, componentStackManager) {
		var max = Number.NEGATIVE_INFINITY,
			config = this.config,
			nameConfig = config.name,
			meta = this.meta,
			getTextMetrics = utils.getTextMetrics,
			stackingKeys = componentStackManager.keys,
			totalWidth = 0,
			index,
		 	length,
		 	thisDimension,
		 	rotateAxisNameAngle = utils.toRadian(nameConfig.rotate),
		 	axisNameMetrics;

		meta.modelSyncDimension = allDimension;

		// Find the max height of the texts to be plotted
		for (index = 0, length = allDimension.length; index < length; index++) {
		 	thisDimension = allDimension[index];

		 	if (max < thisDimension.width) {
		 		max = thisDimension.width;
		 	}
		}

		meta.maxLabelWidth = ceil(max);
		// Takes care of the space if margin is suggested by user. Margin is the space between the prev component and
		// the current component. If not given 0 by default.
		totalWidth += (ceil(max) + (config.label.margin || 0));

		if (this.axisName) {
			// If axis name is given, allocates space for axis name as well.
		 	meta.axisNameMetrics = axisNameMetrics = getTextMetrics(this.axisName, config.name.style);
		 	totalWidth += ((axisNameMetrics.width * cos(rotateAxisNameAngle)) + (axisNameMetrics.height * sin(rotateAxisNameAngle))) + (config.name.margin || 0);
		}

		// Reduces the chart body width, so that this axis component can be drawn.
		measurement.width -= meta.width = totalWidth;

		// Let the componentStackManager know about the orientation, position and how much width it is going to take if
		// plotted.
		componentStackManager.placeInStack(stackingKeys.HORIZONTAL, this.stackingOrder)(this, { width: totalWidth });
	};

	/*
	 * Draws the Y Axis. This should draw all the sub component of y axis. Like name, gridlines, labels.
	 * These drawing functions uses angular like dependency invocation. Since various components might need different
	 * chart metrics to calculate the space, it is upto the component to inject the dependency in itself.
	 * See DEPENDENCY INVOCATION / INJECTION at top for list of all dependencies.
	 *
	 * @param controller {Function} - Helps to inject the required dependencies which are asked
	 */
	YAxisModel.prototype.draw = function (controller) {
		controller([
			'graphics',
			'effectiveBodyMeasurement',
			'componentStackManager',
			function (graphics, effBodyMes, componentStackManager) {
				var effBodyWidth = effBodyMes.width,
					effBodyHeight = effBodyMes.height,
					gridMain = graphics.gridMain,
					chartBody = graphics.chartBody,
					stackingKeys = componentStackManager.keys,
					stackedItem,
					drawResult,
					axisGroup;

				// Get the item from the stackManager. stackManager determines the position from the stacking order.
				stackedItem = componentStackManager.getStackItemByInstance(stackingKeys.HORIZONTAL, this);

				// Draws the grid lines inside the grid body
				this.drawGridLines(chartBody, {
					width: effBodyWidth,
					height: effBodyHeight
				});

				// Creates a group where the name and labels will be attached
				axisGroup = gridMain.append('g');

				// Draws the labels and gets the space taken by the labels
				drawResult = this.drawAxisName(axisGroup, {
					width: effBodyWidth,
					height: effBodyHeight,
					x: 0
				});

				// Draws the name right after the labels are drawn
				drawResult = this.drawAxisLabels(axisGroup, {
					width: effBodyWidth,
					height: effBodyHeight,
					x: drawResult.width
				});

				// Apply translation additional to the component, which is just the component position move in
				// horizontal, in this case, since its the first component it would be 0
				axisGroup.attr({
					'class': 'axis y',
					'transform': 'translate(' + stackedItem.pos +',' + 0 + ')'
				});

			}.bind(this)
		]);
	};

	/*
	 * Draws gridlines on the chart body. Y axis draws the horizontal grid lines on the body. Post plotting the lines,
	 * calls hook function by passing all the graphics element.
	 *
	 * @param targetGroup {SVGGraphicsElement} - Group element under which the grid lines will be drawn
	 * @param measurement {Object} - Measurement of the body of the Grid
	 */
	YAxisModel.prototype.drawGridLines = function (targetGroup, measurement) {
		var model = this.model,
			modelSize = model.length,
			conf = this.config,
			blockSize = measurement.height / modelSize;

		// Creates a seperate group where the gridlines will be attached
		this.gridLines = targetGroup.append('g').attr({
			class : 'grid h-grid'
		}).selectAll('line').data(model).enter().append('g').attr({
			transform : function (d, i) { return 'translate(0, ' + ( (i + 1) * blockSize) + ')'; }
		}).append('line').attr({
			x1: 0,
			x2: measurement.width
		}).style(conf.gridLine.style);

		conf.gridLine.postDrawingHook.call(targetGroup, this.gridLines);

		return this.gridLines;
	};

	/*
	 * Draws labels just left to the chart body. This labels are essentially the model of the Y axis. What ever is
	 * present in model will be drawn as label. Once the labels are plotted the postDrawingHook for the same is called.
	 *
	 * @param targetGroup {SVGGraphicsElement} - Group element under which the labels will be drawn
	 * @param measurement {Object} - Measurement of the body of the Grid
	 * @return {Object} - A simple key value pair that gives back the width taken and any offsetTranslation which is
	 * suggested
	 */
	YAxisModel.prototype.drawAxisLabels = function (targetGroup, measurement) {
		var model = this.model,
			config = this.config,
			meta = this.meta,
			labelConfig = config.label,
			x = measurement.x,
			margin = labelConfig.margin || 0,
			modelSize = model.length,
			blockSize = measurement.height / modelSize,
			preDrawingHook = labelConfig.preDrawingHook,
			postDrawingHook = labelConfig.postDrawingHook,
			modelSyncDimension = meta.modelSyncDimension,
			labelGroup,
			allText;

		// Creates a separate group where the labels will be drawn
		labelGroup = targetGroup.append('g').attr({
			'class': 'label'
		});

		allText = labelGroup.selectAll('text').data(model).enter().append('text').attr({
			class: 'axis text',
			dy: '-0.25em',
			x: x + meta.maxLabelWidth / 2,
			y : function (d, i) { return (i *  blockSize) + (blockSize / 2) + modelSyncDimension[i].height / 2; }
		}).text(preDrawingHook).style(labelConfig.style);

		// Once all text are plotted in DOM, call the hook callback by passing all the SVGElements
		postDrawingHook(allText);

		return {
			width: meta.maxLabelWidth + margin,
			offsetTranslation: margin
		};
	};

	/*
	 * Draws name just left to the labels. Once the name is plotted the postDrawingHook for the same is called.
	 *
	 * @param targetGroup {SVGGraphicsElement} - Group element under which the labels will be drawn
	 * @param measurement {Object} - Measurement of the body of the Grid
	 * @return {Object} - A simple key value pair that gives back the width taken and any offsetTranslation which is
	 * suggested. If not drawn it return 0 as value of the keys.
	 */
	YAxisModel.prototype.drawAxisName = function (targetGroup, measurement) {
		var widthComponent,
			heightComponent,
			config = this.config,
			axisName = this.axisName,
			meta = this.meta,
			nameConfig = config.name,
			preDrawingHook = nameConfig.preDrawingHook,
			postDrawingHook = nameConfig.postDrawingHook,
			margin = nameConfig.margin || 0,
			height = measurement.height,
			res = {
				width: 0,
				offsetTranslation: 0
			},
			textWidth,
			rotateValue = nameConfig.rotate,
			rotateAxisNameAngle = utils.toRadian(rotateValue),
			plotItem,
			axisNameMetrics = meta.axisNameMetrics;

		// If axis name is present draw it and return the space taken, else return no space taken
		if (axisName) {
			textWidth = (axisNameMetrics.width * cos(rotateAxisNameAngle)) + (axisNameMetrics.height * sin(rotateAxisNameAngle));
			widthComponent = textWidth / 2 + measurement.x;
			heightComponent = axisNameMetrics.height / 2 - height / 2;
			plotItem = targetGroup.append('text')
			.attr({
				transform: 'rotate(' + (-rotateValue) + ')',
				y: (widthComponent * sin(rotateAxisNameAngle)) - (heightComponent * cos(rotateAxisNameAngle)),
				x: (widthComponent * cos(rotateAxisNameAngle)) + (heightComponent * sin(rotateAxisNameAngle))
			})
			.text(preDrawingHook(axisName)).style(config.name.style);

			postDrawingHook(plotItem);

			res.width = margin + textWidth;
			res.offsetTranslation = margin;
		}

		return res;
	};

	function Series (name, conf) {
		this.name = name;
		this.conf = conf;
		this.data = {};
		this.cells = [];

		Series.instances.push(this);
	}

	Series.prototype.constructor = Series;
	Series.instances = [];

	Series.getSeriesById = function (id) {
		var instances = Series.instances,
			instance;

		for (instance of instances) {
			if (instance.name === id) {
				return instance;
			}
		}
	};

	Series.prototype.addData = function (i, j, data) {
		var iData = this.data,
			cells = this.cells,
			jData;

		 jData = iData[i] || (iData[i] = {});
		 jData[j] = data;

		 cells.push([i, j]);

		return iData;
	};

	Series.prototype.getSeriesData = function (i, j) {
		var dataArr = this.data,
			data = dataArr[i][j];

		return {
			name: this.name,
			data: data
		};
	};

	/*
	 * Manages the init of a ColorAxis class from the configiuration. This contains the definition of the ColorAxis
	 * classes and initialize the class based on the configuration. Currently the supported conf are
	 * code : {
	 *	key: 'name',
	 *	colors: ['#FFA726', '#9E9E9E', '#607D8B'],
	 *	type: 'series'
	 * }
	 * This instantiates the SeriesColorAxis class. If this color configuration is used the datasets are colored form
	 * the colors key.
	 *
	 * code : {
	 * 	key: 'data.colorValue',
	 * 	values: [0, 100],
	 *	colors: ['#FF6789', '#2196F3'],
	 *	type: 'gradient'
	 * }
	 * This instantiates the GradientColorAxis class. If this color configuration is used the data needs to have a
	 * colorValue key which will take the color from the gradient scale.
	 *
	 * @todo Provision to add custom axis
	 * @todo Add interaction once the axis is clicked
	 */
	colorAxisManager = (function () {
		var axisInstance;

		/*
		 * Abstract implementation of the color axis. This class cannot be used in a standalone manner. Derived class
		 * needs to give implementation of few methods to be able to completely draw the axis.
		 * This takes care of all the main color axis related operations. Color axis is only the rect with fill colors.
		 * Derived class needs to take care of the text drawing.
		 *
		 * @param colorAxisData {Object} - Color configuration from user input
		 * @constructor
		 */
		function ColorAxisBase (colorAxisData) {
			this.colorAxisData = colorAxisData;
			// This is stacked verticallty at the bottom after the grid body and x axis
			this.stackingOrder = 2;
			this.meta = {};
			this.colorRetrieverFn = EMPTY_FN;

			this.stopsConfObj = undefined;
			this.graphics = {
				node: undefined,
				group: undefined,
				trackers: []
			};

			// By default intearction is disabled. If a particular axis has interaction, it should  draw all the 
			// interaction layers and turn this flag to true. If this flag is true, axis calls setUpInteraction function
			// of derived class with interactionManager
			//this.enableInteraction = false;

			// This is key is for the modules which needs ColorAxi to color their component. Lets say the dataset needs
			// to color the rectangle based on a value. The color will be calculated based on this value from a linear
			// scale of colors. If the gradient color range is [0, 100] => ['red', 'green']. then for value 50 the color
			// would be somewhat between red and green. This retrieval of the value is denoted by key.
			this.key = colorAxisData.code.key;
		}

		ColorAxisBase.prototype.constructor = ColorAxisBase;

		/*
		 * Does space calculation prior to drawing.
		 * Each component should be able to calculate space before it is drawn. These functions and drawing functions
		 * uses angular like dependency invocation. Since various components might need different chart metrics to
		 * calculate the space, it is upto the component to inject the dependency in itself.
		 * See DEPENDENCY INVOCATION / INJECTION at top for list of all dependencies.
		 *
		 * This only takes care of the axis space only. It calls getAdditionalSpace of the derived class to get the
		 * further space for placing the labels.
		 *
		 * @param controller {Function} - Helps to inject the required dependencies which are asked
		 */
		ColorAxisBase.prototype.updatePreDrawingSpace = function (controller) {
			controller([
				'effectiveBodyMeasurement',
				'componentStackManager',
				function (measurement, componentStackManager) {
					var colorAxisData = this.colorAxisData,
						margin = colorAxisData.margin || 0,
						totalHeightTaken,
						stackingKeys = componentStackManager.keys,
						additionalSpaceTaken;

					// Asks the for additional space excluding the axis. Text plotted, margin space comes under this
					additionalSpaceTaken = this.getAdditionalSpace();
					// Total height taken is the additional space and the height taken to draw the axis rect.
					totalHeightTaken = colorAxisData.height + additionalSpaceTaken;

					// Reduces the body height by this amount so that color axis can be drawn
					measurement.height -= totalHeightTaken + margin;

					// Let the componentStackManager know about the orientation, position and how much width it is going
					// to take if plotted.
					componentStackManager.placeInStack(stackingKeys.VERTICAL, this.stackingOrder)(this, {
						height: totalHeightTaken
					});

				}.bind(this)
			]);
		};

		/*
		 * This is the most important (probabily the only useful) function for the component which uses colorAxis. This
		 * maps a value to a color.
		 * Each derived class has its own way to map a continuous or discrete domain to a discrete color range. This
		 * function in turn calls the mapping function of the derived class.
		 *
		 * @param: domainValue {Number | Enum} - The value which would be mapped to a color.
		 *
		 * @return {Hex} - The hex color code related to the value.
		 */
		ColorAxisBase.prototype.getColorByDomain = function (domainValue) {
			return this.colorRetrieverFn(domainValue);
		};

		/*
		 * Clipping is used on the axis rectangle to divide it in sections. By default no sections are made on the axis.
		 * Derived class might return the String format of the clip rect if sections are required.
		 *
		 * @return {String | undefined | null} - If sections on axis is required return string format of clip path url
		 *										otherwise null or undefined
		 */
		ColorAxisBase.prototype.getClippedRect = function () {
			// By default no sections are made on the axis
			return null;
		};

		/*
		 * This function is called when the axis needs to be colored. Whatever this function returns is set as the value
		 * of fill attribute of the axis.
		 *
		 * @param svgDefsManager {miniSvgDefsManager} - API to create gradient, clip-path etc.
		 * @param stops {Array} -  Array of svg stop element in a key value pair.
		 *	{ offset: change ratio in percentage, 'stop-color': hex color code, 'stop-opacity': 1 }
		 *
		 * @return {String} - String format of gradient url
		 */
		ColorAxisBase.prototype.getAxisColorByStop = function (svgDefsManager, stops) {
			return svgDefsManager.createLinearGradient('color-axis-grad', true, stops);
		};

		/*
		 * Draws the color axis itself. This only draw the axis rect and calls postAxisPlotDrawing of derived class for
		 * additional drawing viz marker, labels. This drawing function like axes functions uses angular like dependency
		 * invocation. Since various components might need different chart metrics to calculate the space, it is upto
		 * the component to inject the dependency in itself.
		 * See DEPENDENCY INVOCATION / INJECTION at top for list of all dependencies.
		 *
		 * @param controller {Function} - Helps to inject the required dependencies which are asked
		 */
		ColorAxisBase.prototype.draw = function (controller) {
			var colorAxisData = this.colorAxisData,
				defManager = utils.miniSvgDefsManager,
				margin = colorAxisData.margin || 0;

			// Asks the controller for the dependency
			controller([
				'graphics',
				'effectiveBodyMeasurement',
				'componentStackManager',
				'globalTranslate',
				'interactionManager',
				function (graphics, effBodyMes, componentStackManager, globalTranslate, interactionManager) {
					var effBodyWidth = effBodyMes.width,
						gridMain = graphics.gridMain,
						stackingKeys = componentStackManager.keys,
						stackedItem,
						height,
						width,
						measurement,
						axisGroup,
						postPlotRes,
						offsetTranslation;

					// Initializes the svg definitation manager with chart instance
					defManager.init(graphics.chart);

					// Get the item from the stackManager. stackManager determines the position from the stacking order.
					stackedItem = componentStackManager.getStackItemByInstance(stackingKeys.VERTICAL, this);

					// Creates a separete axis group for color axis
					axisGroup = this.graphics.group = gridMain.append('g');

					// Determines the measurement  of the color axis.
					// Width is derived from widthF attribute and width of body
					width = effBodyWidth * colorAxisData.widthF;
					height = colorAxisData.height;
					measurement = {
						height: height,
						width: width,
						x: effBodyWidth / 2 - width / 2,
						y: margin
					};

					// Draws the main rectangular area of the color axis
					this.drawAxis(measurement, axisGroup, defManager, interactionManager);
					// Calls for specifics drawibg like marker label etc
					postPlotRes = this.postAxisPlotDrawing(measurement, this.stopsConfObj);

					// Check if interaction is required, if yes call setUpInteraction function
					// if (this.enableInteraction) {
					// 	this.setUpInteraction(interactionManager);
					// }

					// If any translation is suggested by the postAxisPlotDrawing, apply that
					offsetTranslation = (postPlotRes || {}).offsetTranslation || 0;

					// Apply translation to the component, if any global translation happened in the body.
					// If in a horizontal stacking if any component is placed before the GridBody, its more likely that
					// a global transalation will happen. This transalation is calculated when all the components left
					// to the GridBody manages their own space.
					axisGroup.attr({
						'class': 'axis color',
						'transform': 'translate(' + (offsetTranslation + (globalTranslate.x || 0)) +',' +
							(stackedItem.pos + (globalTranslate.y || 0)) + ')'
					});

				}.bind(this)
			]);
		};

		/*
		 * Draws the main rect of the color axis only.
		 *
		 * @param measurement {Object} - A simple key value pair of measurement of the axis
		 * @param group {SVGGraphicsElement} - Group under which the color axis belongs
		 * @param svgDefsManager {miniSvgDefsManager} - API to create svg defs
		 *
		 * @return {SVGGraphicsElement} - The created svg rect
		 */
		ColorAxisBase.prototype.drawAxis = function (measurement, group, svgDefsManager) {
			var stopsConfObj,
				stops,
				breakRatios,
				axisRect;

			// Gets the stop configuration to draw gradient on axis
			stopsConfObj = this.stopsConfObj = this.getStopsConfiguration();
			stops = stopsConfObj.stopsConf;
			breakRatios = stopsConfObj.breakRatios;

			// Plots rectangle on DOM. Apply clip-path and gradient fill in attributes
			axisRect = this.graphics.node = group.append('rect').attr(measurement).attr({
				'clip-path': this.getClippedRect(svgDefsManager, {
					refRect: measurement,
					ratios: breakRatios
				})
			}).style({
				'fill': this.getAxisColorByStop(svgDefsManager, stops)
			}).style(this.colorAxisData.axis.style);

			return axisRect;
		};

		
		/*
		 * Another specific implementation of the color axis. This type of color axis are preferred when single or
		 * multiple datasets are plotted simultaneously and comparing all the datapoints is the main goal. Typical DS
		 * code : {
		 * 	key: 'data.colorValue',
		 * 	values: [0, 100],
		 * 	colors: ['#FF6789', '#2196F3'],
		 * 	type: 'gradient'
		 * }
		 * The code.key maps to the colorValue key of the set level data obj
		 * The code.values are the array of values associated with array of colors
		 * The code.colors are the array of colors associated with array of values
		 * The code.type is what determines it to be a GradientColorAxis
		 *
		 * @param colorAxisData {Object} - Color configuration from user input
		 * @param data {Object} - The complete chat data
		 */
		function GradientColorAxis (colorAxisData, data) {
			ColorAxisBase.apply(this, arguments);

			// Registers the color retriever function which does the mapping between value and color
			this.colorRetrieverFn = this.getColorByContinuousDomain;

			// Stores the labels to be plotted beneath the axis rect
			this.labelModel = [];

			// Prepares the label model from the data
			this.extractLabelModel(data);
		}

		GradientColorAxis.prototype = Object.create(ColorAxisBase.prototype);
		GradientColorAxis.prototype.constructor = GradientColorAxis;

		/*
		 * Extracts the label model for the labels to be plotted betneath the axis.
		 *
		 * @param data {Object} - The complete chat data
		 */
		GradientColorAxis.prototype.extractLabelModel = function (data) {
			var colorConf = data.axis.color.code;

			this.labelModel = colorConf.values;
		};

		/*
		 * Gets if any additional space is taken for any specific drawing. This is extra space excluding the axis rect.
		 * Like for text, margin between text and rect etc.
		 *
		 * @return {Number} - Space taken. If no extra components are drawn.
		 */
		GradientColorAxis.prototype.getAdditionalSpace = function () {
			var colorAxisData = this.colorAxisData,
				labelModel = this.labelModel,
				getTextMetrics = utils.getTextMetrics,
				labelConf = colorAxisData.label,
				margin = labelConf.margin || 0,
				max = Number.NEGATIVE_INFINITY,
				meta = this.meta,
				index,
				length,
				name,
				textMetrics,
				totalSpaceTaken;

			for (index = 0, length = labelModel.length; index < length; index++) {
				name = labelModel[index];

				textMetrics = getTextMetrics(name, labelConf.style);
				// Gets the maximum height of the labels
				if (max < textMetrics.height) {
					max = textMetrics.height;
				}
			}

			// Space taken is addition of margin and max label height
			totalSpaceTaken = max + margin;
			meta.labelSpaceTaken = totalSpaceTaken;
			return totalSpaceTaken;
		};

		/*
		 * This creates a clip-path in case the axis needs to be divided in sections.
		 * @param svgDefsManager {miniSvgDefsManager} - API to create gradient, clip-path etc.
		 * @param options {Object} - Configuration options required for drawing clip path. This typically contains
		 *			{
		 *				ratios: Ratios of break
		 *				refRect: The reference on which clipping will be applied
		 *			}
		 *
		 * @return {String} clip-path url
		 */
		GradientColorAxis.prototype.getClippedRect = function (svgDefsManager, options) {
			var colorAxisData = this.colorAxisData,
				meta = this.meta,
				axisBreak = colorAxisData.axis.axisBreak,
				breaks = colorAxisData.axis.noOfBreaks,
				ratios = options.ratios,
				max,
				min,
				length,
				sectionSpread,
				breakRatios = [],
				i = 1;

			// Valid value of breaks can be more than 2, if invalid return
			// @todo take care of the negative values. Abs or ignore?
			if (!(breaks && breaks - 1)) { return null; }

			length = ratios.length - 1;
			max = ratios[length];
			min = ratios[0];

			// Gets how much of space (in ratio), a section takes
			sectionSpread = max / breaks;

			while (i !== breaks) {
				// Saves the cumulative breaks in array. Lets say if the breaks = 5, the array would contain
				// [20, 40, 60, 100]
				breakRatios.push((i++) * sectionSpread);
			}

			// Gap between two consecutive sections
			options.tolerance = axisBreak;
			options.ratios = breakRatios.slice(0);

			// Adds the initial and final ratio in the array
			breakRatios.splice(0, 0, min);
			breakRatios.splice(breakRatios.length, 0, max);

			// Saves it as meta information
			meta.breakRatios = breakRatios;

			return svgDefsManager.createClipRect('color-axis-clip', true, options);
		};

		/*
		 * This is used the color the legend axis. It reads the color input and creates svg gradient stops. The
		 * calculation of the stops happen here. This has one array of values and another array of colors. Each value is
		 * associated with a color. Assume the value array be [0, 50, 100] and color array be ['#FF0000', '#00FF00',
		 * '#0000FF']; then in this case for the first half of the axis the color would create a liner gradiend from red
		 * to green and at the later half green to blue.
		 *
		 * @return {Object} - Stops configuration {
		 * 	stopsConf: [{ offset: change ratio in percentage, 'stop-color': hex color code, 'stop-opacity': 1 }],
		 * 	breakRatios: Ratios where the color has just began to change
		 * }
		 */
		GradientColorAxis.prototype.getStopsConfiguration = function () {
			var colorAxisData = this.colorAxisData,
				meta = this.meta,
				code = colorAxisData.code,
				colors = code.colors,
				values = code.values,
				merge = utils.merge,
				stopStub = {
					offset: undefined,
					'stop-color': undefined,
					'stop-opacity': 1
				},
				stops = [],
				breakRatios = [],
				stop,
				ratio,
				index,
				length,
				min,
				max;

			// Gets the extremes
			length = values.length;
			min = values[0];
			max = values[length - 1];
			for (index = 0; index < length; index++) {
				// Brings down any linear scale to 0 - 100
				ratio = (values[index] - min) / (max - min) * 100;
				breakRatios.push(ratio);

				// Creates stops which will be used when creating gradient
				stop = merge(stopStub, {});
				stop.offset = ratio + PERCENT_STR;
				stop['stop-color'] = colors[index];

				stops.push(stop);
			}

			// Saves the interpolating function to be used when get color by values. Its already provided by d3.
			meta.colorFn = d3.scale.linear().domain(code.values).range(code.colors);

			return {
				stopsConf: stops,
				breakRatios: breakRatios,
				values: values
			};
		};

		/*
		 * Color retiever function which does the mapping between value and color
		 *
		 * @param value {String} - value of the point which is to be mapped to color
		 *
		 * @return {Hex} - Color code in hex corrosponding to the name
		 */
		GradientColorAxis.prototype.getColorByContinuousDomain = function (value) {
			return this.meta.colorFn(value);
		};

		/*
		 * @todo instead of sending parameters, it should get the parameters by controller from the parent class.
		 *
		 * This function takes care of drawing the additional components, if any. The space adjustment of all these
		 * should be done in getAdditionalSpace function
		 *
		 * @param: measurement {Object} - The measurement of the legend axis. Since everything else will be aligned
		 *									against this.
		 * @param: stopsConfObj {Object} - The output of getStopsConfiguration
		 */
		GradientColorAxis.prototype.postAxisPlotDrawing = function (measurement, stopsConfObj) {
			var meta = this.meta,
				colorAxisData = this.colorAxisData,
				group = this.graphics.group,
				labelConf = colorAxisData.label,
				margin = labelConf.margin || 0,
				getTextMetrics = utils.getTextMetrics,
				preDrawingHook = labelConf.preDrawingHook,
				textMetrics,
				breakRatios,
				blockLength,
				label,
				min,
				max,
				index,
				ratio,
				values,
				length,
				x;

			// If the breakRatios is available in meta, uses it because it is the modified and recent calculated 
			// breakRatios. Otherwise uses the default one.
			if (!((breakRatios = meta.breakRatios) && meta.breakRatios.length)) {
				breakRatios = stopsConfObj.breakRatios;
			}

			// Get the extremes from the value array
			values = stopsConfObj.values;
			min = values[0];
			max = values[values.length - 1];

			// Draw texts along the axis. These texts are placed at middle of the section division.
			for (index = 0, length = breakRatios.length; index < length; index++) {
				ratio = breakRatios[index];
				blockLength = measurement.width * (ratio - (breakRatios[index - 1] || 0)) / 100;
				x = measurement.x + measurement.width * ratio / 100;

				label = min + ((max - min) * ratio / 100);
				label = preDrawingHook(label);
				textMetrics = getTextMetrics(label, labelConf.style);

				group.append('text').attr({
					x: x,
					y: measurement.y + measurement.height + textMetrics.height / 2 + margin
				}).text(label).style(labelConf.style);
			}
		};

		/*
		 * More specific implementation of the color axis. This type of color axis are preferred when two datasets are
		 * plotted simultaneously and comparing across the datasets is the main goal. Typical data structure
		 * code : {
		 * 	key: 'name',
		 * 	colors: ['#FFA726', '#9E9E9E', '#607D8B'],
		 * 	type: 'series'
		 * }
		 * The code.key maps to the name key of the data obj. Hence every dataset should have unique name.
		 * The code.colors are the array of colors to be on serieses sequantially
		 * The code.type is what determines it to be a SeriesColorAxis
		 *
		 * @param colorAxisData {Object} - Color configuration from user input
		 * @param data {Object} - The complete chat data
		 */
		function SeriesColorAxis () {
			GradientColorAxis.apply(this, arguments);

			// Registers the color retriever function which does the mapping between value and color
			this.colorRetrieverFn = this.getColorBySeriesName;
		}

		SeriesColorAxis.prototype = Object.create(GradientColorAxis.prototype);
		SeriesColorAxis.prototype.constructor = SeriesColorAxis;

		/*
		 * Extracts the label model for the labels to be plotted betneath the axis.
		 *
		 * @param data {Object} - The complete chat data
		 */
		SeriesColorAxis.prototype.extractLabelModel = function (data) {
			var dataset = data.dataset,
				labelModel = this.labelModel,
				index = 0,
				length = dataset.length;

			// Iterates through the datasets to get the name. Once received store it in the model array. The name of the
			// datasets is the model in this cases
			// @todo takes from the keys
			for (; index < length; index++) {
				labelModel.push(dataset[index].name);
			}
		};

		/*
		 * Color retiever function which does the mapping between value and color
		 *
		 * @param name {String} - name of the dataset
		 *
		 * @return {Hex} - Color code in hex corrosponding to the name
		 */
		SeriesColorAxis.prototype.getColorBySeriesName = function (name) {
			var labelModel = this.labelModel,
				colors = this.colorAxisData.code.colors,
				index;

			if ((index = labelModel.indexOf(name)) !== -1) {
				// Get the index of the key from the model. Since the order of the dataset and color array is in the
				// same order, same index is used to return the color
				return colors[index] || DEF_COLOR;
			}

			return DEF_COLOR;
		};

		/*
		 * This is used the color the legend axis. It reads the color input and creates svg gradient stops. The
		 * calculation of the stops happen here. If the axis is of two discrete solid colors that too is acheived by two
		 * gradient colors which have sharp transition. Ex.
		 * 0%   - FF0000
		 * 50%  - FF0000
		 * 50%  - 00FF00
		 * 100% - 00FF00
		 * This would create twosolid colors red and green.
		 *
		 * @return {Object} - Stops configuration {
		 * 	stopsConf: [{ offset: change ratio in percentage, 'stop-color': hex color code, 'stop-opacity': 1 }],
		 * 	breakRatios: Ratios where the color has just began to change
		 * }
		 */
		SeriesColorAxis.prototype.getStopsConfiguration = function () {
			var labelModel = this.labelModel,
				colors = this.colorAxisData.code.colors,
				merge = utils.merge,
				stopStub = {
					offset: undefined,
					'stop-color': undefined,
					'stop-opacity': 1
				},
				stops = [],
				breakRatios = [],
				stop,
				ratio,
				index,
				colorIndex,
				length,
				itr;

			// Iterates the model to generate the stops. Does not account the 0% and 100% as svg acutomatically
			// takes care of this
			for (index = 1, length = labelModel.length; index < length; index++) {
				colorIndex = index - 1;
				// Iterates two times for each labelModel, this is because if there is a change at 50%, the svg expect
				// it like - 50%  - FF0000,  50%  - 00FF00
				itr = 1;
				ratio = floor(index / length * 100);
				breakRatios.push(ratio);

				do {
					// Geberates a new stop for every iteration
					stop = merge(stopStub, {});
					stop.offset = ratio + PERCENT_STR;
					stop['stop-color'] = colors[colorIndex];

					stops.push(stop);
				} while (colorIndex++, itr--);
			}

			return {
				stopsConf: stops,
				breakRatios: breakRatios
			};
		};

		/*
		 * This creates a clip-path in case the axis needs to be divided in sections.
		 * @param svgDefsManager {miniSvgDefsManager} - API to create gradient, clip-path etc.
		 * @param options {Object} - Configuration options required for drawing clip path. This typically contains
		 *		{
		 *			ratios: Ratios of break
		 *			refRect: The reference on which clipping will be applied
		 *		}
		 *
		 * @return {String} clip-path url
		 */
		SeriesColorAxis.prototype.getClippedRect = function (svgDefsManager, options) {
			var colorAxisData = this.colorAxisData,
				axisBreak = colorAxisData.axis.axisBreak;

			// Adds the conf which determines how much space to be given before starting the subsequent section.
			options.tolerance = axisBreak;
			return svgDefsManager.createClipRect('color-axis-clip', true, options);
		};

		SeriesColorAxis.prototype.clickHandler = function (interactionManager) {
			this.clickHandler = function (seriesName) {
				var actionKeys = interactionManager.getActionIDs();

				interactionManager.perform(actionKeys.DELETE_BY_SID, [seriesName]);
			};
		};

		SeriesColorAxis.prototype.drawAxis = function (measurement, group, svgDefsManager, interactionManager) {
			var self = this,
				colorAxisData = self.colorAxisData,
				trackers = self.graphics.trackers,
				labelModel = self.labelModel,
				axisBreak = colorAxisData.axis.axisBreak,
				defaultTracketConf = stubs.getForTracker(),
				SERIES_ID_KEY = 'sId',
				merge = utils.merge,
				conf,
				stopsConfObj,
				breakRatios,
				index,
				length,
				width,
				tracker,
				trackerData;

			self.clickHandler(interactionManager);

			function intermediateClickHandler (data) {
				self.clickHandler.call(self, data[SERIES_ID_KEY]);
			}


			// Gets the tracker configuration
			conf = merge(defaultTracketConf, {});

			GradientColorAxis.prototype.drawAxis.apply(self, arguments);

			stopsConfObj = self.stopsConfObj;
			breakRatios = stopsConfObj.breakRatios.slice(0);

			width = measurement.width;
			breakRatios.unshift(0);
			for (index = 0, length = breakRatios.length; index < length; index++) {
				trackerData = {};

				tracker = group.append('rect').attr({
					x: breakRatios[index] * width / 100 + axisBreak,
					y: measurement.y,
					width: breakRatios[1] * width / 100 - axisBreak,
					height: measurement.height
				}).style(conf.style).style({
					cursor: 'pointer'
				});

				trackerData[SERIES_ID_KEY] = labelModel[index];
				tracker.data([trackerData]);

				tracker.on('click', intermediateClickHandler);			

				trackers[index] = tracker;
			}
		};

		/*
		 * @todo instead of sending parameters, it should get the parameters by controller from the parent class.
		 *
		 * This function takes care of drawing the additional components, if any. The space adjustment of all these
		 * should be done in getAdditionalSpace function
		 *
		 * @param: measurement {Object} - The measurement of the legend axis. Since everything else will be aligned
		 *									against this.
		 * @param: stopsConfObj {Object} - The output of getStopsConfiguration
		 */
		SeriesColorAxis.prototype.postAxisPlotDrawing = function (measurement, stopsConfObj) {
			var colorAxisData = this.colorAxisData,
				labelModel = this.labelModel,
				meta = this.meta,
				group = this.graphics.group,
				breakRatios = stopsConfObj.breakRatios,
				labelConf = colorAxisData.label,
				preDrawingHook = labelConf.preDrawingHook,
				postDrawingHook = labelConf.postDrawingHook,
				axisBreak = colorAxisData.axis.axisBreak,
				getTextMetrics = utils.getTextMetrics,
				margin = labelConf.margin || 0,
				elemArr = [],
				label,
				index,
				length,
				ratio,
				textMetrics,
				x,
				blockLength;

			// Draw markers. Markers are vertical dotted line that separates two section by an additional visual aid.
			for (index = 0, length = breakRatios.length; index < length; index++) {
				// These are placed at every breaks (section) along the axis.
				ratio = breakRatios[index];
				x = measurement.x + measurement.width * ratio / 100 + axisBreak / 2;

				// These are laid out vertically. Markers starts from the beginning of the axis top and vertically
				// grows till the point labels are drawn
				group.append('line').attr({
					x1: x,
					y1: measurement.y,
					x2: x,
					y2: measurement.y + measurement.height + meta.labelSpaceTaken
				}).style(colorAxisData.marker.style);
			}

			// Since n ratio in breakRatios break the axis in (n + 1) sections, it is required to to add the last or
			// first ratio in the array (since it is not included). Hence for n section we would get n element array.
			breakRatios.push(100);
			// Draw texts along the axis. Here the labels are placed in the middle of each sections.
			for (index = 0, length = breakRatios.length; index < length; index++) {
				ratio = breakRatios[index];
				blockLength = measurement.width * (ratio - (breakRatios[index - 1] || 0)) / 100;
				x = measurement.x + measurement.width * ratio / 100;

				label = labelModel[index];
				// Calls the preDrawingHook of the user, before plotting
				label = preDrawingHook(label);
				textMetrics = getTextMetrics(label, labelConf.style);

				// Postion it in the middle of the section
				elemArr[index] = group.append('text').attr({
					x: x - blockLength / 2 + axisBreak / 2,
					y: measurement.y + measurement.height + textMetrics.height / 2 + margin
				}).text(label).style(labelConf.style);
			}

			// Calls the preDrawingHook of the user once plotted
			postDrawingHook(elemArr);

			return {
				offsetTranslation: - axisBreak / 2
			};
		};

		return {
			/*
			 * Initializes the color axis manager by providing access to configuration. It reads the config and 
			 * initializes the required colorAxis (SeriesColorAxis or GradientColorAxis)
			 *
			 * @param colorAxisData {Object} - Color configuration from user input
		 	 * @param data {Object} - The complete chat data
		 	 *
		 	 * @return {ColorAxisBase} - Instance of the required color axis class
			 */
			init: function (colorConfig, chartData) {
				var defaultColorAxisData = stubs.getForColorAxis(),
					merge = utils.merge,
					colorAxisData = {};

				// Gets the user overridden default data
				merge(colorConfig, colorAxisData);
				merge(defaultColorAxisData, colorAxisData);

				// Based on the config, calls the required class's constructor
				switch(colorAxisData.code.type.toLowerCase()) {
					case 'series':
						axisInstance = new SeriesColorAxis(colorAxisData, chartData);
						break;

					case 'gradient':
						axisInstance = new GradientColorAxis(colorAxisData, chartData);
						break;
				}

				return axisInstance;
			}
		};
	})();

	interactionManager = (function () {
		var dmMatrix,
			actionIDs = {},
			actions = {};

		Object.defineProperties(actionIDs, {
			DELETE_BY_SID: { value: 'deleteBySeriesId', enumerable: true, configurable: false, writable: false }	
		});

		actions[actionIDs.DELETE_BY_SID] = function (seriesId) {
			var seriesInstance = Series.getSeriesById(seriesId);
			dmMatrix.unset(seriesInstance);
		};

		return {
			init: function (dataModelMatrix) {
				dmMatrix = dataModelMatrix;	
			},

			getActionIDs: function () {
				return actionIDs;
			},

			perform: function (actionID, actionParamArr) {
				var actionFn = actions[actionID];

				actionFn && actionFn.apply(this, actionParamArr);
			}
		};
	})();

	/*
	 * The heart of data plot drawing. This is a (m x n) matrix where m is the y axis model length and n is the x axis
	 * model length. If a data point is present for any cell, lets say for i = 5 and j = 3 where m = 10 and n = 10 
	 * (10 x 10) matrix is created where in [5, 3] cell the data is set.
	 * Initially when the matrix is prepared, it is set with a falsy value. Later on when the dataset is parsed value is
	 * set for that cell.
	 *
	 * @todo: Incomplete implemention of events. unset is not fired.
	 */
	function DataModelMatrix () {
		// Holds the original (m x n) matrix. Initially filled with falsy value.
		this._matrix = [];
		// Holds the updated cells only.
		this._updateMatrix = {};
		// Lookup model is what that constructs the matrix. What determines m and n is, comes from lookup model.
		this.lookupModel = [];
		// Holds all the callback to be called when updating dataModelMatrix is complete.
		this._elFns = [];
		// Default event maps, if anything is not set.
		this.eventMap = {
			set: EMPTY_FN,
			unset: EMPTY_FN,
			end: EMPTY_FN
		};
	}

	DataModelMatrix.prototype.constructor = DataModelMatrix;

	/*
	 * Adds listener when a particular event happens on dataModelMatrix. 
	 * Currently, the are two events available on which the subscriber can registered to be notified, 
	 * 1. When a cell is set
	 * 2. When a cell is unset
	 *
	 * @param eventMap {Object} - A key value pair that defines the event map
	 *		{
	 *			set: function () { ... }
	 *			unset: function () { ... }
	 * 		}
	 */
	DataModelMatrix.prototype.addModelUpdateListener = function (eventMap) {
		var eMap = this.eventMap,
			eSet,
			eUnset;

		eventMap = eventMap || {};
		eSet = eventMap.set;
		eUnset = eventMap.unset;

		eSet && typeof eSet === 'function' && (eMap.set = eSet);
		eUnset && typeof eUnset === 'function' && (eMap.unset = eUnset);
	};

	/*
	 * Adds listener when model preparation completes 
	 *
	 * @param fn {Function} - Function to be registered
	 * @param context {Object} - Context to be set when fn is called
	 *
	 * @todo make it a part of addModelUpdateListener?
	 */
	DataModelMatrix.prototype.onEnd = function (fn, context) {
		var updateM = this._updateMatrix,
			fns = this._elFns;

		// Pushes to the callback array
		fns.push([fn, context]);

		// Registers a custom function to the end instead of setting the callback directly directly. This manages the 
		// callback's context and additional param setting
		this.eventMap.end = function () {
			var fn,
				fnIndex,
				fnLength;

			for (fnIndex = 0, fnLength = fns.length; fnIndex < fnLength; fnIndex++) {
				fn = fns[fnIndex];
				// Calls it with custom context and update matrix
				// @todo takes updateM from parameter instead of updateM = this._updateMatrix
				fn[0].call(fn[1], updateM);
			}
		};
	};

	/*
	 * Fires an event i.e. calls the listeners.
	 * Event that can be fired are set, unset, end
	 *
	 * @param eventName {Enum} - Type of event's listener to be fired.
	 */
	DataModelMatrix.prototype.fireEvent = function (eventName) {
		this.eventMap[eventName]();
	};

	/*
	 * Sets or creates in the datamodelmatrix cell.
	 * 2 ways it can be called dataModelMatrix.set(i, []) and dataModelMatrix.set(i, j, [])
	 * If j is not sent, that means another row is getting created and sun sequent calls will have j in params.
	 *
	 * @param i {Integer} - the column index
	 * @param j {Integer} - Optional. the row index.
	 * @param val {Array | Function} - The value to be set. If the value is function, then it will be called sending the
	 *		previous value as parameters
	 */
	DataModelMatrix.prototype.set = function () {
		var matrix = this._matrix,
			eSet = this.eventMap.set,
			updateM = this._updateMatrix,
			i,
			j,
			fn,
			prevVal,
			val;

		i = arguments[0];
		if (arguments.length === 2) {
			// If j is not present, value would be the second argument
			val = arguments[1];
			matrix[i] = val;
		} else if (arguments.length === 3) {
			j = arguments[1];
			fn = arguments[2];

			// Gets the previous value before setting the new value, as this will be sent to the function. Now its upto
			// the function to retain the old and new or discard the old or discard the new
			prevVal = matrix[i][j];
			matrix[i][j] = val = fn(prevVal);

			// Saves it in update matrix. The updateMatrix is actually an associative array (Object) that contains only
			//  the updated cells. Thats why the index is like '12', '21', '33'
			val && (updateM[i.toString() + j] = [i, j, val]);

			// Calls a set listener
			eSet(i, j, val);
		}
	};

	/*
	 * Gets the data from matrix.
	 * 
	 * @return {DataModelMatrix._matrix | Array | DataGraphicsHandler | Integer | Boolean} - 
	 * 		If called like dataModelMatrix.get() returns DataModelMatrix._matrix
	 *		If called like dataModelMatrix.get(i) returns Array. This is essentially the row.
	 *		If called like dataModelMatrix.get(i, j) returns DataGraphicsHandler if set or falsy value
	 */
	DataModelMatrix.prototype.get = function () {
		var matrix = this._matrix,
			arg0,
			arg1;

		if (arguments.length === 0) {
			return matrix;
		}
		else if (arguments.length === 1) {
			arg0 = arguments[0];
			return matrix[arg0];
		} else if (arguments.length >= 2) {
			arg0 = arguments[0];
			arg1 = arguments[1];
			return matrix[arg0][arg1];
		}
	};

	DataModelMatrix.prototype.unset = function (series) {
		var updateM = this._updateMatrix,
			cells = series.cells,
			cell,
			dgHandler,
			i,
			j;

		for (cell of cells) {
			i = cell[0];
			j = cell[1];

			dgHandler = updateM[i.toString() + j][2];
			dgHandler.removeSeries(series);
		}

		this.fireEvent('end');
	};

	/*
	 * Manages the graphics element drawing in relation to the dataset drawing and datamodel matrix. Like where ever
	 * the dataplots are tracker needs to be placed. These all are managed by this.
	 */
	function DataGraphicsHandler () {
		// Saves the series which occupies a cell 
		this.series = [];
		// Saves the graphics element per series index for a cell.
		this.dsGraphics = [];
		// Adds tracker generator function per series index for a cell.
		this.trackerGraphicsFn = [];
		// Adds tracker element per series index for a cell.
		this.trackerGraphics = [];
	}

	DataGraphicsHandler.prototype.constructor = DataGraphicsHandler;

	/*
	 * Adds series to the series list. This in turns conveys the fact that, data from two series are trying to occupy 
	 * one cell in the matrix
	 * 
	 * @param series {Series} - series to be added to the list
	 */
	DataGraphicsHandler.prototype.addSeries = function (series) {
		this.series.push(series);
	};

	DataGraphicsHandler.prototype.removeSeries = function (seriesInstance) {
		var allSeries = this.series,
			seriesIndex,
			index,
			length;
		
		for (index = 0, length = allSeries.length; index < length; index++) {
			if (allSeries[index] === seriesInstance) {
				seriesIndex = index;
				break;
			}
		}

		if (seriesIndex !== undefined) {
			allSeries.splice(seriesIndex, 1);
		}
	};

	/*
	 * Adds dataset graphics elements to be drawn on grid.
	 *
	 * @param index {Integer} - series index. This extracts data, functions from the required ds to plot.
	 * @param autoTrackerParam {Array} - Automatic tracker drawing function. Generally in the form of [i, j, fn]
	 */
	DataGraphicsHandler.prototype.addDSGraphicsElement = function (index, autoTrackerParam) {
		var fn,
			param;

		//this.dsGraphics[index] = element;

		if (!autoTrackerParam) {
			return;
		}

		param = autoTrackerParam.slice(0, autoTrackerParam.length - 1);
		fn = autoTrackerParam[autoTrackerParam.length - 1];

		this.trackerGraphicsFn[index] = fn.apply(this, param);
	};

	/*
	 * Darws a tracker on a cell. This default drawing happens the way dataset is drawn. This one more level of function
	 * is required so that it can save the reference of tracker plot.
	 *
	 * @param fn {Function} - function to be called to draw tracker
	 */
	DataGraphicsHandler.prototype.autoTrackerExecutor = function (fn) {
		var eFns = this.trackerGraphicsFn,
			eFn,
			index,
			length;

		for (index = 0, length = eFns.length; index < length; index++) {
			eFn = eFns[index];
			eFn && (this.trackerGraphics[index] = fn(eFn));
		}
	};

	/*
	 * Draws tracker on top of datasets in the grid. Trackers are for interaction. Drawing tracker means plotting an 
	 * transparent rect on top. This component is initialized only once by calling the constructor. No more method calls
	 * happens from outside through out the life time of the component. It should be internally capable enough to draw
	 * the plots when the data model changes.
	 *
	 * @param controller {Function} - Helps to inject the required dependencies which are asked
	 */
	function TrackerModel (controller) {
		var defaultTracketConf = stubs.getForTracker(),
			merge = utils.merge;

		// Gets the tracker configuration
		this.config = {};
		merge(defaultTracketConf, this.config);

		controller([
			'dataModelMatrix',
			'graphics',
			'effectiveBodyMeasurement',
			'axes',
			function (dataModelMatrix, graphics, effectiveBodyMeasurement, axes) {
				// Prepares the draw function by sending one time set up information
				this.draw(dataModelMatrix, {
					parent: graphics.chartBody,
					xBlockSize: effectiveBodyMeasurement.width / axes.x.getModel().length,
					yBlockSize: effectiveBodyMeasurement.height / axes.y.getModel().length
				});

				// Register the same draw function to be called with the updated matrix when the dataModel preparation
				// is complete.
				dataModelMatrix.onEnd(this.draw, this);
			}.bind(this)
		]);
	}

	TrackerModel.prototype.constructor = TrackerModel;

	/*
	 * Draws tracker on the grid.
	 * This method is first called with one time set up params. It stores these params in closure and override the
	 * definition of draw itself, as a side effect. Now if draw is called with the updateMatrix it draws it on the grid.
	 *
	 * @param: options {Object} - One time set up parameters
	 *		{
	 *			parent: Parent group under which the dataset group will be created,
	 *			xBlockSize: For one block in a grid the length of a side towards x axis,
	 *			yBlockSize: For one block in a grid the length of a side towards y axis
	 * 		}
	 */
	TrackerModel.prototype.draw = function (dataModelMatrix, options) {
		var parent = options.parent,
			xBlockSize = options.xBlockSize,
			yBlockSize = options.yBlockSize,
			group;

		// Creates a new group which will be parents of all the color rects (dataset plots).
		group = parent.append('g').attr({
			class: 'tracker'
		});

		/*
		 * Actually draws tracker on grid. This draws the defaukt tracker. The defaul tracker is where ever there is 
		 * dataset rect, there is a tracker. 
		 */
		this.draw = function () {
			var self = this,
				li = dataModelMatrix.get().length,
				lj = dataModelMatrix.get(0).length,
				_trackerFn,
				handler,
				i,
				j;

			_trackerFn = function (trackerFn) {
				var _t = trackerFn(group);
				if (!(_t instanceof Function)) {
					return _t && _t.style(self.config.style);
				}
			};

			group.selectAll('rect').remove();

			for (i = 0; i < li; i++) {
				// Iterates through all the columns
				for (j = 0; j < lj; j++) {
					// For each column, iterates through all the rows and get the handlers for the cell
					handler = dataModelMatrix.get(i, j);

					if (handler) {
						// If data is present, handler is valid hence draws the default tracker covering the whole cell
						handler.autoTrackerExecutor(_trackerFn);

					} else {
						// If no data is present for the cell, still draws an tracker for the empty cell
						group.append('rect').attr({
							y: i *  yBlockSize,
							x: j * xBlockSize,
							height: yBlockSize,
							width: xBlockSize
						}).style(self.config.style);
					}
				}
			}
		};
	};

	/*
	 * Draws the datasets in the grid. Drawing dataset means coloring a grid block.
	 * This component is initialized only once by calling the constructor. No more method calls happens from outside 
	 * through out the life time of the component. It should be internally capable enough to draw the plots when the 
	 * data model changes.
	 *
	 * @param controller {Function} - Helps to inject the required dependencies which are asked
	 */
	function DatasetRenderer (controller) {
		controller([
			'dataModelMatrix',
			'graphics',
			'effectiveBodyMeasurement',
			'axes',
			function (dataModelMatrix, graphics, effectiveBodyMeasurement, axes) {
				// Prepares the draw function by sending one time set up information
				this.draw({
					parent: graphics.chartBody,
					xBlockSize: effectiveBodyMeasurement.width / axes.x.getModel().length,
					yBlockSize: effectiveBodyMeasurement.height / axes.y.getModel().length,
					colorAxis: axes.colorAxis
				});

				// Register the same draw function to be called with the updated matrix when the dataModel preparation
				// is complete.
				dataModelMatrix.onEnd(this.draw, this);
			}.bind(this)
		]);
	}

	DatasetRenderer.prototype.constructor = DatasetRenderer;

	/*
	 * Draws the dataset on the grid.
	 * This method is first called with one time set up params. It stores these params in closure and override the
	 * definition of draw itself, as a side effect. Now if draw is called with the updateMatrix it draws it on the grid.
	 *
	 * @param: options {Object} - One time set up parameters
	 *		{
	 *			parent: Parent group under which the dataset group will be created,
	 *			xBlockSize: For one block in a grid the length of a side towards x axis,
	 *			yBlockSize: For one block in a grid the length of a side towards y axis,
	 *			colorAxis: Color axis to get the color info
	 * 		}
	 */
	DatasetRenderer.prototype.draw = function (options) {
		var parent = options.parent,
			xBlockSize = options.xBlockSize,
			yBlockSize = options.yBlockSize,
			colorAxis = options.colorAxis,
			curry = utils.curry,
			getValueByKeyChain = utils.getValueByKeyChain,
			merge = utils.merge,
			dataGraphicsJoiner = utils.dataGraphicsJoiner,
			group;

		// Creates a new group which will be parents of all the color rects (dataset plots).
		group = parent.append('g').attr({
			class: 'dataset'
		});

		/*
		 * Actually draws the dataset on grid from updateMatrix
		 *
		 * @param: updateMatrix {DataModelMatrix._updateMatrix} - The update matrix based on what the plots are drawn
		 */
		this.draw = function (updateMatrix) {
			var d3Data = [],
				dataSeries,
				lastSeries,
				updateArr,
				index,
				i,
				j,
				seriesIndex,
				dataGraphicsHandler,
				colorDomainVal,
				seriesData,
				preCurriedFn,
				style;

			// preCurriedFn is not our regular function. Its not assured that the function will get all the parameters 
			// at once. Hence this is curried later on.
			preCurriedFn = function (i, j, g) {
				return g.append('rect').attr({
					y: i *  yBlockSize,
					x: j * xBlockSize,
					height: yBlockSize,
					width: xBlockSize
				});
			};

			for (index in updateMatrix) {
				// For each update in the matrix, repeat the process
				
				if (!hasOwnProp.call(updateMatrix, index)) {
					continue;
				}

				// Retrieves the gridIndex (i, j), graphicsHandler and series information from the update matrix
				updateArr = updateMatrix[index];
				i = updateArr[0];
				j = updateArr[1];
				dataSeries = (dataGraphicsHandler = updateArr[2]) && updateArr[2].series || [];

				if (dataSeries.length === 0) {
					// If no series is found for plotting, continue
					continue;
				}

				// If two series have data to be plotted at same position, by default we plot the last series, i.e. 
				// every other series is overlapped with the last series
				seriesIndex = dataSeries.length - 1;
				lastSeries = dataSeries[seriesIndex];

				// Retrieves the set data from the series itself by position
				seriesData = lastSeries.getSeriesData(i, j);
				// Get the value  of the key which will be used to retrieve the color from the color axis
				colorDomainVal = getValueByKeyChain(seriesData, colorAxis.key);

				style = merge(lastSeries.conf.style, {});
				style.fill = colorAxis.getColorByDomain(colorDomainVal);

				d3Data.push({
					x: j * xBlockSize,
					y: i * yBlockSize,
					height: yBlockSize,
					width: xBlockSize,
					style: style
				});

				// Adds this information to dataGraphicsHandler, so that if any component drawing is dependent on this,
				// can be drawn easily, like the default tracker
				dataGraphicsHandler.addDSGraphicsElement(seriesIndex, [i, j, curry(preCurriedFn)]);
			}

			dataGraphicsJoiner(group, {
				append: 'rect'	
			}, d3Data);
		};
	};

	/*
	 * Parses the user given data to GridMap internal data structures.
	 * 
	 * @param rawData {Object} - Users data
	 * @param controller {Function} - Helps to inject the required dependencies which are asked
	 */
	function DatasetParser (rawData, controller) {
		this.rawData = rawData;

		controller([
			'dataModelMatrix',
			'axes',
			function (dataModelMatrix, axes) {
				this.dataModelMatrix = dataModelMatrix;
				this.x = axes.x;
				this.y = axes.y;
			}.bind(this)
		]);
	}

	DatasetParser.prototype.constructor = DatasetParser;

	/*
	 * Initializes the dataModelMatrix with default value. This kinds of relate the grid-view to grid-model. Here the 
	 * view is empty (only grids are present, no set data is drawn) because the model only contains default data. 
	 *
	 * @param rowModel {Array} - The model of x axis
	 * @param colModel {Array} - The model of y axis
	 *
	 * @return {DataModelMatrix} - The updated data model matrix
	 */
	DatasetParser.prototype.getDataModelMatrix = function (rowModel, colModel) {
		var dataModelMatrix = this.dataModelMatrix,
			lookupModel = dataModelMatrix.lookupModel,
			i,
			li,
			j,
			lj;

		// Saves the coloumn model first, this will be iterated with the index i. Sunsequently saves the row model which
		// will be iterated with the index j. Hence the order is important.
		lookupModel.push(colModel);
		lookupModel.push(rowModel);

		// Iterates for the column model
		for (i = 0, li = colModel.length; i < li ; i++) {
			// For every column, creates an array to accommodate the rows (basically creates a 2D array / matrix)
			dataModelMatrix.set(i, []);
			for (j = 0, lj = rowModel.length; j < lj ; j++) {
				// For every columns and every rows now, set a default falsy value.
				dataModelMatrix.set(i, j, function () { return 0; });
			}
		}

		// At the end of this, similar to the view a matrix is created, which is filled wwith 0.
		return dataModelMatrix;
	};

	/*
	 * Parses the dataset entered by user. Parsing means it converts the user input to a DataModelMatrix.
	 * Once parsing is done it fires the end event on dataModelMatrix
	 */
	DatasetParser.prototype.parse = function () {
		var dataset = this.rawData,
			length = dataset.length,
			dataModelMatrix = this.dataModelMatrix,
			yLookup = dataModelMatrix.lookupModel[0],
			xLookup = dataModelMatrix.lookupModel[1],
			x = this.x,
			y = this.y,
			yKey = y.getDataKey(),
			xKey = x.getDataKey(),
			allSeries = [],
			thisDataset,
			data,
			index,
			series,
			set,
			setIndex,
			setLength,
			i,
			j;

		// This callback is called when a value is set in a cell. When its called it gets whatever was set earlier as 
		// parameter.
		function callback (prevObj){
			var obj;

			// If prevObj was created earlier use it other wise create a new instance of DataGraphicsHandler
			obj = prevObj ? prevObj : new DataGraphicsHandler();

			obj.addSeries(series);
			return obj;
		}

		for (index = 0; index < length; index++) {
			// Iterates every series in the dataset
			thisDataset = dataset[index];

			// Creates a new series object and sets the data
			allSeries.push(series = new Series(thisDataset.name, { style : thisDataset.style }));
			data = thisDataset.data;

			for (setIndex = 0, setLength = data.length; setIndex < setLength; setIndex++) {
				// For every series, iterates though the data, and checks the position (index) in the model itself
				set = data[setIndex];
				i = yLookup.indexOf(set[yKey]);
				j = xLookup.indexOf(set[xKey]);

				// Lets series know avout its position as well
				series.addData(i, j, set);
				// Sets in the dataModelMatrix cell by i and j look up
				dataModelMatrix.set(i, j, callback);
			}
		}

		// Once preparation is done, raises the end event
		dataModelMatrix.fireEvent('end');

		return allSeries;
	};


	gridManager = (function () {
		var conf = {},
			components = {},
			componentDef = {},
			diParams = {},
			svg,
			data,
			dataModelMatrix,
			componentStackManager;

		Object.defineProperties(componentDef, {
			X_AXIS_KEY : {
				enumerable : true,
				configurable : false,
				get : function () {
					return {
						key: 'Axes.x',
						defaultClass: XAxisModel
					};
				},
				set: EMPTY_FN
			},

			Y_AXIS_KEY : {
				enumerable : true,
				configurable : false,
				get : function () {
					return {
						key: 'Axes.y',
						defaultClass: YAxisModel
					};
				},
				set: EMPTY_FN
			},

			COLOR_AXIS_KEY : {
				enumerable : true,
				configurable : false,
				get : function () {
					return {
						key: 'Axes.color',
						defaultClass: colorAxisManager
					};
				},
				set: EMPTY_FN
			},

			DS_RENDERER_KEY : {
				enumerable : true,
				configurable : false,
				get : function () {
					return {
						key: 'DSRenderer',
						defaultClass: DatasetRenderer
					};
				},
				set: EMPTY_FN
			},

			DS_PARSER_KEY : {
				enumerable : true,
				configurable : false,
				get : function () {
					return {
						key: 'DSParser',
						defaultClass: DatasetParser
					};
				},
				set: EMPTY_FN
			}
		});

		/*
		 * Register the components class to be used during drawing. Calling this function would save the ref of the 
		 * class in components object. The first invocation happens during draw.
		 *
		 * This function has two modes. 
		 * 1. When it's called with no args it registers all the default classes.
		 * 2. When it's called with 2 args (key and class) it registers the class only.
		 *
		 * @param key {componentDef.key} - The key of the component to be registered
		 * @param className {Constuctor} - Constructor of the class to be registered
		 */
		function registerComponentClasses (key, className) {
			var config;

			if (arguments.length === 0) {
				// If no arguments are passed, default component registration happens
				for (key in componentDef) {
					config = componentDef[key];

					components[config.key] = config.defaultClass;
				}
			}
			else {
				// If arguments are passed, registers the specified component
				components[key] = className;
			}
		}

		function dependencyController (depDesc) {
			var depDescCopy = ([]).slice.call(depDesc, 0),
				args = [],
				prop,
				fn;

			fn = depDescCopy.splice(depDescCopy.length - 1, 1)[0];

			for (prop of depDescCopy) {
				args.push(diParams[prop]);
			}

			return fn.apply(undefined, args);
		}

		diParams.componentStackManager = componentStackManager = (function () {
			var masterStack = { },
				stackKeys = {};

			Object.defineProperties(stackKeys, {
				VERTICAL: {
					enumerable: true,
					configurable: false,
					writable: false,
					value: 'V'
				},
				HORIZONTAL: {
					enumerable: true,
					configurable: false,
					writable: false,
					value: 'H'
				}
			});

			masterStack[stackKeys.VERTICAL] = [];
			masterStack[stackKeys.HORIZONTAL] = [];

			function StackOrder(instance, measurement) {
				this.instance = instance;
				this.measurement = measurement;
				this.pos = 0;
			}

			StackOrder.prototype.constructor = StackOrder;

			return {
				keys: stackKeys,

				placeInStack: function (stackName, i) {
					return function (instance, measurement) {
						var cumulativeSum = 0,
							measurementKey,
							rStack,
							stackItem,
							index,
							length;

						rStack = masterStack[stackName];
						rStack.splice(i, 0, new StackOrder(instance, measurement));

						measurementKey = stackName === stackKeys.VERTICAL ? 'height' : 'width';

						for (index = 0, length = rStack.length; index < length; index++) {
							stackItem = rStack[index];
							stackItem.pos = index ? cumulativeSum : 0;
							cumulativeSum += stackItem.measurement[measurementKey];
						}
					};
				},

				getStackItemByIndex: function (stackName, index) {
					var rStack = masterStack[stackName];

					return rStack[index];
				},

				getStackItemByInstance: function (stackName, instance) {
					var rStack = masterStack[stackName],
						index = 0,
						length = rStack.length,
						stackItem;

					for (; index < length; index++) {
						if ((stackItem = rStack[index]).instance === instance) {
							return stackItem;
						}
					}
				},

				getAdjascentElements: function (stackName, index) {
					var rStack = masterStack[stackName];

					return [rStack[index - 1], rStack[index + 1]];
				}
			};
		})();

		return {
			init: function (svgDOMElement, config, chartData) {
				var defaultData = stubs.getForChartBody(),
					merge = utils.merge;

				// Saves the reference of the root SVG tag and the data entered by user.
				svg = svgDOMElement;
				data = 	chartData;

				// Overrides default data with user data
				merge(config, conf);
				merge(defaultData, conf);

				// Empty stubs for dependency parameters which can be invoked using controller
				diParams.axes = {};
				diParams.effectiveChartMeasurement = {};

				// Creates a new instance of dataModelMatrix per chart instance
				diParams.dataModelMatrix = dataModelMatrix = new DataModelMatrix();

				// Registers the defacult component classes
				registerComponentClasses();
			},

			registerComponents: function (key, className) {
				if (key && className) {
					registerComponentClasses(key, className);
				}
			},

			getKeys: function () {
				return componentDef;
			},

			draw: function (measurement) {
				var width = measurement.width,
					height = measurement.height,
					margin = measurement.margin,
					chart = svg,
					X = components[componentDef.X_AXIS_KEY.key],
					Y = components[componentDef.Y_AXIS_KEY.key],
					DatasetRenderer = components[componentDef.DS_RENDERER_KEY.key],
					colorAxisManager = components[componentDef.COLOR_AXIS_KEY.key],
					stackingKeys = componentStackManager.keys,
					merge = utils.merge,
					translate = {},
					effChartMes,
					chartBody,
					x,
					y,
					colorAxis,
					boundingRect,
					dsParser,
					gridMain,
					bodyMetrics,
					stackedItem,
					axes;

				diParams.interactionManager = interactionManager;
				interactionManager.init(diParams.dataModelMatrix);

				axes = diParams.axes;
				axes.x = x = new X(data.axis.x, data);
				axes.y = y = new Y(data.axis.y, data);
				axes.colorAxis = colorAxis = colorAxisManager.init(data.axis.color, data);

				effChartMes = diParams.effectiveChartMeasurement;
				effChartMes.width = width - margin.left - margin.right;
				effChartMes.height = height - margin.top - margin.bottom;

				bodyMetrics = diParams.effectiveBodyMeasurement = merge(effChartMes, {});

				gridMain = chart.append('g').attr({
					transform : 'translate(' + margin.left + ',' + margin.top + ')',
					class: 'grid-main'
				});

				chartBody = gridMain.append('g').attr({
					'class' : 'grid-body'
				});

				diParams.graphics = {
					chart: chart,
					gridMain: gridMain,
					chartBody: chartBody
				};

				componentStackManager.placeInStack(stackingKeys.VERTICAL, 0)(chartBody, bodyMetrics);
				componentStackManager.placeInStack(stackingKeys.HORIZONTAL, 0)(chartBody, bodyMetrics);

				x.updatePreDrawingSpace(dependencyController);
				y.updatePreDrawingSpace(dependencyController);
				colorAxis.updatePreDrawingSpace(dependencyController);

				boundingRect = chartBody.append('rect').attr({
					height: bodyMetrics.height,
					width: bodyMetrics.width
				}).style(conf.style);

				stackedItem = componentStackManager.getStackItemByInstance(stackingKeys.HORIZONTAL, chartBody);
				translate.x = stackedItem.pos;
				stackedItem = componentStackManager.getStackItemByInstance(stackingKeys.VERTICAL, chartBody);
				translate.y = stackedItem.pos;

				diParams.globalTranslate = translate;

				chartBody.attr({
					transform: 'translate(' + translate.x + ',' + translate.y + ')'
				});

				// Initializes a dataset parser with the given user data
				// @todo Provision for user override
				dsParser = new DatasetParser(data.dataset, dependencyController);
				// Prepares the dataModelMatrix from the x and y axis model. This fills the matrix with a default value.
				// @todo change the name of the function. More like prepareDataModelMatrix
				dataModelMatrix = dsParser.getDataModelMatrix(x.getModel(), y.getModel());

				x.draw(dependencyController);
				y.draw(dependencyController);
				colorAxis.draw(dependencyController);

				// Creates a new DatasetRenderer and TrackerModel. This two component should do the related drawing
				// when model is changed
				new DatasetRenderer (dependencyController);
				new TrackerModel(dependencyController);

				dsParser.parse();
			}
		};
	})();

	function GridMap (config, chartData) {
		var _c,
			chartConf,
			instanceAPI = this,
			merge = utils.merge;

		if (arguments.length > 1) {
			_c = config;
		} else {
			_c = {};
		}

		chartConf = this.config = merge(_c, {});
		merge(stubs.getForGridMap(), chartConf);
		chartConf.parentContainer = utils.getContainer(chartConf.parentContainer);

		instanceAPI.chartData = chartData;

		instanceAPI.svg = undefined;
		instanceAPI.extModules = {};

		return instanceAPI;
	}

	GridMap.prototype.constructor = GridMap;

	GridMap.prototype.getAPIBase = function () {
		// return {
		// 	AxisModel: [AxisModel, Chart.AXIS_KEY],
		// 	DatasetRenderer: [DatasetRenderer, Chart.DS_RENDERER_KEY]
		// }
	};

	GridMap.prototype.registerComponentClass = function (registrationKey, param) {
		this.extModules[registrationKey] = param;
	};

	GridMap.prototype.render = function () {
		var instanceAPI = this,
			config = instanceAPI.config,
			parentContainer = config.parentContainer,
			data = instanceAPI.chartData,
			//extModules = instanceAPI.extModules,
			//moduleKey,
			//extModule,
			//chart,
			svg;

		instanceAPI.svg = svg = parentContainer.append('svg').attr({
			height: config.height,
			width: config.width
		});

		gridManager.init(svg, data.chart, data);
		gridManager.draw(config);
		// chart = new Chart (svg, data.chart, data);

		// for (moduleKey in extModules) {
		// 	extModule = extModules[moduleKey];
		// 	chart['register' + moduleKey].apply(chart, extModule);
		// }

		// chart.draw(config);
	};

	stubs = (function () {

		function getForGridMap () {
			return {
				parentContainer: doc,
				height: 600,
				width: 850,
				margin: { top: 10, right: 10, bottom: 10, left: 10 }
			};
		}

		function getForAxis () {
			return {
				label: {
					margin: 3,
					preDrawingHook: DEF_FN,
					postDrawingHook : DEF_FN,
					style: {
						'text-anchor': 'middle',
						'font-family': 'serif',
						'font-size': '10px'
					}
				},
				name: {
					margin: 5,
					preDrawingHook: DEF_FN,
					postDrawingHook : DEF_FN,
					style : {
						'text-anchor': 'middle',
						'font-weight' : 'bold',
						'font-family': 'sans-serif',
						'font-size': '11px'
					},
					rotate: 90 // default value for rotation of the y-axis
				}, 
				gridLine: {
					postDrawingHook : DEF_FN,
					style : {
						stroke: 'rgba(235, 235, 235, 1)'
					}
				},

				model: DEF_FN
			};
		}

		function getForColorAxis () {
			return {
				widthF: 0.5,
				height: 15,
				margin: 5,
				axis: {
					axisBreak: 6,
					style: {

					}
				},
				marker: {
					showMarker: 1,
					style: {
						stroke: 'rgb(151, 151, 151)',
						'stroke-dasharray': '3 1',
						'stroke-width': 0.5
					}
				},
				label: {
					margin: 4,
					preDrawingHook: DEF_FN,
					postDrawingHook : DEF_FN,
					style: {
						'text-anchor': 'middle',
						'font-size': '9px',
						stroke: '#9E9E9E',
						'stroke-width': '.1px'
					}
				}
			};
		}

		function getForChartBody() {
			return {
				style: {
					fill : 'rgba(0, 0, 0, 0.03)',
					stroke: 'rgba(235, 235, 235, 1)'
				}
			};
		}

		function getForTracker() {
			return {
				style: {
					fill : TRANSPARENT_FILL
				}
			};
		}

		return {
			getForGridMap : getForGridMap,
			getForAxis : getForAxis,
			getForChartBody : getForChartBody,
			getForTracker : getForTracker,
			getForColorAxis: getForColorAxis
		};
	})();

	utils = (function () {
		var tmCanvas;

		function getCanvas () {
			if (tmCanvas) {
				return tmCanvas;
			}

			return tmCanvas = doc.createElement('canvas');
		}

		function getStyleDescriptor (styleObj) {
			var keys = ['font-weight', 'font-size', 'font-family'],
				descStr = '',
				index = 0,
				length = keys.length,
				key;

			for (; index < length; index++) {
				key = keys[index];

				if (key in styleObj) {
					descStr += styleObj[key] + ' ';
				}
			}

			return descStr;
		}

		function getHeight (styleDes) {
			var heightStr,
				mFactor = 1.2;

			if (typeof styleDes === 'object') {
				heightStr = styleDes['font-size'] || '12px';
			} else {
				heightStr = styleDes;
			}

			return heightStr.match(/(\d+)px/)[1] * mFactor;
		}

		return {
			merge : function (source, sink) {
				var prop;

				(function rec (source, sink) {
					var sourceVal;

					for (prop in source) {
						if (!hasOwnProp.call(source, prop)) {
							continue;
						}

						sourceVal = source[prop];
						if (sink[prop] === undefined) {
							sink[prop] = sourceVal;
						} else if (typeof sourceVal === 'object' && typeof sourceVal !== null) {
							rec(sourceVal, sink[prop]);
						}
					}
				})(source, sink);

				return sink;
			},

			getContainer : function (container) {
				return sel(container);
			},

			curry : function (fn) {
				var n = fn.length,
				    p = [];

				return function tfn () {
					var d,
						_p;

					[].push.apply(p, arguments);
					d = n - p.length;

					if (d <= 0) {
						_p = p.slice(0),
						p.length = 0;
						return fn.apply(this, _p);
					}

					return tfn;
				};
			},

			getTextMetrics: function (text, textStyle) {
				var canvas = getCanvas(),
					context = canvas.getContext('2d'),
					styleDescriptor,
					textMetrics;

				if (typeof textStyle === 'string') {
					styleDescriptor = textStyle;
				} else {
					styleDescriptor = getStyleDescriptor(textStyle);
				}

				context.font = styleDescriptor;
				textMetrics = context.measureText(text);
				textMetrics.height = textMetrics.height || getHeight(textStyle);

				return textMetrics;
			},

			miniSvgDefsManager: (function () {
				var points = {
						x1: '0%',
						y1: '0%',
						x2: '0%',
						y2: '0%',
					},
					STOP_STR = 'stop',
					defaultSpreadMethod = 'pad',
					svg,
					defs;

				return {
					init: function (svgElem) {
						svg = svgElem;

						if (!defs) {
							defs = svg.append('defs');
						}
					},

					createLinearGradient: function (id, isHorizontal, stops) {
						var gradient,
							index,
							length,
							stop;

						if (isHorizontal) {
							points.x2 = '100%';
						} else {
							points.y2 = '100%';
						}

						gradient = defs.append('linearGradient')
							.attr('id', id)
							.attr(points)
							.attr('spreadMethod', defaultSpreadMethod);

						for (index = 0, length = stops.length; index < length; index++) {
							stop = stops[index];
							gradient.append(STOP_STR).attr(stop);
						}

						return 'url(#' + id + ')';
					},

					createClipRect: function (id, isHorizontal, measurement) {
						var merge = utils.merge,
							refRect = measurement.refRect,
							ratios = measurement.ratios.slice(0),
							tolerance = measurement.tolerance,
							clipPath,
							clipRect,
							cRefRect,
							ratio,
							index,
							length;

						clipPath = defs.append('clipPath').attr('id', id);

						cRefRect = merge(refRect, {});

						ratios.push(100);
						for (index = 0, length = ratios.length; index < length; index++) {
							ratio = ratios[index];

							clipRect = merge(cRefRect, {});

							if (isHorizontal) {
								clipRect.x += tolerance;
								clipRect.width = cRefRect.width * (ratio - (ratios[index - 1] || 0)) / 100;
								cRefRect.x += clipRect.width;
								clipRect.width -= tolerance;
							} else {
								clipRect.y += tolerance;
								clipRect.height = cRefRect.height * (ratio - (ratios[index - 1] || 0)) / 100;
								cRefRect.y += clipRect.height + tolerance;
								clipRect.height -= tolerance;
							}

							clipPath.append('rect').attr(clipRect);
						}

						return 'url(#' + id + ')';
					}
				};
			})(),

			getValueByKeyChain: function (obj, keychain) {
				var keys = keychain.split('.'),
					index,
					length,
					_o;

				_o = obj;
				for (index = 0, length = keys.length; index < length; index++) {
					_o = _o[keys[index]];
				}

				return _o;
			},
<<<<<<< HEAD

			dataGraphicsJoiner: function (group, selectors, data) {
				var joinedResult,
					exitSelection,
					enterSelection,
					key;

				function applyProps (d) {
					var elem = d3.select(this);

					for (key in d) { 
						if (key === 'style') {
							elem.style(d[key]);
						} else {
							elem.attr(key, d[key]);
						}
					}
				}

				selectors.selectAll === undefined && (selectors.selectAll = selectors.append);

				joinedResult = group.selectAll(selectors.selectAll).data(data);
				enterSelection = joinedResult.enter().append(selectors.append);
				exitSelection = joinedResult.exit();

				joinedResult
					.each(applyProps)
					.style('opacity', 0)
					.transition()
					.style('opacity', 1);

				exitSelection
					.remove();
=======
			/*
			 * Converts an angle from degree to radians.
			 * @param deg: The input angle in degree to be converted.
			 * @return Number - Angle in radians.
			*/
			toRadian: function (deg) {
				return deg * pi/180;
			},
			/*
			 * Converts an angle from radians to degree.
			 * @param rad: The input angle in radians to be converted.
			 * @return Number - Angle in degrees.
			*/
			toDegree: function(rad) {
				return rad * 180/pi;
>>>>>>> 190aec20
			}
		};
	})();

	win.GridMap = GridMap;
})();<|MERGE_RESOLUTION|>--- conflicted
+++ resolved
@@ -3022,7 +3022,6 @@
 
 				return _o;
 			},
-<<<<<<< HEAD
 
 			dataGraphicsJoiner: function (group, selectors, data) {
 				var joinedResult,
@@ -3056,7 +3055,8 @@
 
 				exitSelection
 					.remove();
-=======
+			},
+
 			/*
 			 * Converts an angle from degree to radians.
 			 * @param deg: The input angle in degree to be converted.
@@ -3072,7 +3072,6 @@
 			*/
 			toDegree: function(rad) {
 				return rad * 180/pi;
->>>>>>> 190aec20
 			}
 		};
 	})();
